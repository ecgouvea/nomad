--- conflicted
+++ resolved
@@ -238,27 +238,10 @@
 	hostConfig.NetworkMode = driverConfig.NetworkMode
 	if hostConfig.NetworkMode == "" {
 		// docker default
-<<<<<<< HEAD
-		d.logger.Printf("[INFO] driver.docker: networking mode not specified; defaulting to bridge")
+		d.logger.Println("[INFO] driver.docker: networking mode not specified; defaulting to bridge")
 		hostConfig.NetworkMode = "bridge"
 	}
 
-=======
-		d.logger.Println("[DEBUG] driver.docker: no mode specified for networking, defaulting to bridge")
-		mode = "bridge"
-	}
-
-	// Ignore the container mode for now
-	switch mode {
-	case "default", "bridge", "none", "host":
-		d.logger.Printf("[DEBUG] driver.docker: using %s as network mode\n", mode)
-	default:
-		d.logger.Printf("[ERR] driver.docker: invalid setting for network mode: %s\n", mode)
-		return c, fmt.Errorf("Invalid setting for network mode: %s", mode)
-	}
-	hostConfig.NetworkMode = mode
-
->>>>>>> 0caf4420
 	// Setup port mapping and exposed ports
 	if len(task.Resources.Networks) == 0 {
 		d.logger.Println("[DEBUG] driver.docker: No network interfaces are available")
