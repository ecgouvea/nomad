--- conflicted
+++ resolved
@@ -1,13 +1,10 @@
 ## 0.8.4 (Unreleased)
 
 IMPROVEMENTS:
-<<<<<<< HEAD
  * client/driver: Add progress monitoring and inactivity detection to docker
-   image pulls [GH-4192] 
-=======
+   image pulls [[GH-4192](https://github.com/hashicorp/nomad/issues/4192) 
  * command: add -short option to init command that emits a minimal
    jobspec [[GH-4239](https://github.com/hashicorp/nomad/issues/4239)]
->>>>>>> 86093d1a
 
 ## 0.8.3 (April 27, 2018)
 
