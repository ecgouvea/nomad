---
layout: "docs"
page_title: "job Stanza - Job Specification"
sidebar_current: "docs-job-specification-job"
description: |-
  The "job" stanza is the top-most configuration option in the job
  specification. A job is a declarative specification of tasks that Nomad
  should run.
---

# `job` Stanza

<table class="table table-bordered table-striped">
  <tr>
    <th width="120">Placement</th>
    <td>
      <code>**job**</code>
    </td>
  </tr>
</table>

The `job` stanza is the top-most configuration option in the job specification.
A job is a declarative specification of tasks that Nomad should run. Jobs have a
globally unique name, one or many task groups, which are themselves collections
of one or many tasks.

```hcl
job "docs" {
  constraint {
    # ...
  }

  datacenters = ["us-east-1"]

  group "example" {
    # ...
  }

  meta {
    "my-key" = "my-value"
  }

  parameterized {
    # ...
  }

  periodic {
    # ...
  }

  priority = 100

  region = "north-america"

  task "docs" {
    # ...
  }

  update {
    # ...
  }
}
```

## `job` Parameters

- `all_at_once` `(bool: false)` - Controls whether the scheduler can make
  partial placements if optimistic scheduling resulted in an oversubscribed
  node. This does not control whether all allocations for the job, where all
  would be the desired count for each task group, must be placed atomically.
  This should only be used for special circumstances.

- `constraint` <code>([Constraint][constraint]: nil)</code> -
  This can be provided multiple times to define additional constraints. See the
  [Nomad constraint reference](/docs/job-specification/constraint.html) for more
  details.

- `datacenters` `(array<string>: <required>)` - A list of datacenters in the region which are eligible
  for task placement. This must be provided, and does not have a default.

- `group` <code>([Group][group]: \<required\>)</code> - Specifies the start of a
  group of tasks. This can be provided multiple times to define additional
  groups. Group names must be unique within the job file.

- `meta` <code>([Meta][]: nil)</code> - Specifies a key-value map that annotates
  with user-defined metadata.

- `namespace` `(string: "default")` - The namespace in which to execute the job.
<<<<<<< HEAD
=======
  Values other than default are not allowed in non-Enterprise versions of Nomad.
>>>>>>> 2e29851b

- `parameterized` <code>([Parameterized][parameterized]: nil)</code> - Specifies
  the job as a parameterized job such that it can be dispatched against.

- `periodic` <code>([Periodic][]: nil)</code> - Allows the job to be scheduled
  at fixed times, dates or intervals.

- `priority` `(int: 50)` - Specifies the job priority which is used to
  prioritize scheduling and access to resources. Must be between 1 and 100
  inclusively, with a larger value corresponding to a higher priority.

- `region` `(string: "global")` - The region in which to execute the job.

- `type` `(string: "service")` - Specifies the  [Nomad scheduler][scheduler] to
  use. Nomad provides the `service`, `system` and `batch` schedulers.

- `update` <code>([Update][update]: nil)</code> - Specifies the task's update
  strategy. When omitted, rolling updates are disabled.

- `vault` <code>([Vault][]: nil)</code> - Specifies the set of Vault policies
  required by all tasks in this job.

- `vault_token` `(string: "")` - Specifies the Vault token that proves the
  submitter of the job has access to the specified policies in the
  [`vault`][vault] stanza. This field is only used to transfer the token and is
  not stored after job submission.

    !> It is **strongly discouraged** to place the token as a configuration
    parameter like this, since the token could be checked into source control
    accidentally. Users should set the `VAULT_TOKEN` environment variable when
    running the job instead.

## `job` Examples

The following examples only show the `job` stanzas. Remember that the
`job` stanza is only valid in the placements listed above.

### Docker Container

This example job starts a Docker container which runs as a service. Even though
the type is not specified as "service", that is the default job type.

```hcl
job "docs" {
  datacenters = ["default"]

  group "example" {
    task "server" {
      driver = "docker"
      config {
        image = "hashicorp/http-echo"
        args  = ["-text", "hello"]
      }

      resources {
        memory = 128
      }
    }
  }
}
```

### Batch Job

This example job executes the `uptime` command on 10 Nomad clients in the fleet,
restricting the eligble nodes to Linux machines.

```hcl
job "docs" {
  datacenters = ["default"]

  type = "batch"

  constraint {
    attribute = "${attr.kernel.name}"
    value     = "linux"
  }

  group "example" {
    count = 10
    task "uptime" {
      driver = "exec"
      config {
        command = "uptime"
      }
    }
  }
}
```

### Consuming Secrets

This example shows a job which retrieves secrets from Vault and writes those
secrets to a file on disk, which the application then consumes. Nomad handles
all interactions with Vault.

```hcl
job "docs" {
  datacenters = ["default"]

  group "example" {
    task "cat" {
      driver = "exec"

      config {
        command = "cat"
        args    = ["local/secrets.txt"]
      }

      template {
        data        = "{{ secret \"secret/data\" }}"
        destination = "local/secrets.txt"
      }

      vault {
        policies = ["secret-readonly"]
      }
    }
  }
}
```

When submitting this job, you would run:

```
$ VAULT_TOKEN="..." nomad run example.nomad
```

[constraint]: /docs/job-specification/constraint.html "Nomad constraint Job Specification"
[group]: /docs/job-specification/group.html "Nomad group Job Specification"
[meta]: /docs/job-specification/meta.html "Nomad meta Job Specification"
[parameterized]: /docs/job-specification/parameterized.html "Nomad parameterized Job Specification"
[periodic]: /docs/job-specification/periodic.html "Nomad periodic Job Specification"
[task]: /docs/job-specification/task.html "Nomad task Job Specification"
[update]: /docs/job-specification/update.html "Nomad update Job Specification"
[vault]: /docs/job-specification/vault.html "Nomad vault Job Specification"
[scheduler]: /docs/runtime/schedulers.html "Nomad Scheduler Types"<|MERGE_RESOLUTION|>--- conflicted
+++ resolved
@@ -86,10 +86,7 @@
   with user-defined metadata.
 
 - `namespace` `(string: "default")` - The namespace in which to execute the job.
-<<<<<<< HEAD
-=======
   Values other than default are not allowed in non-Enterprise versions of Nomad.
->>>>>>> 2e29851b
 
 - `parameterized` <code>([Parameterized][parameterized]: nil)</code> - Specifies
   the job as a parameterized job such that it can be dispatched against.
