package state

import (
	"fmt"
	"sync"

	"github.com/hashicorp/go-memdb"
	"github.com/hashicorp/nomad/nomad/structs"
)

var (
	schemaFactories SchemaFactories
	factoriesLock   sync.Mutex
)

// SchemaFactory is the factory method for returning a TableSchema
type SchemaFactory func() *memdb.TableSchema
type SchemaFactories []SchemaFactory

// RegisterSchemaFactories is used to register a table schema.
func RegisterSchemaFactories(factories ...SchemaFactory) {
	factoriesLock.Lock()
	defer factoriesLock.Unlock()
	schemaFactories = append(schemaFactories, factories...)
}

func GetFactories() SchemaFactories {
	return schemaFactories
}

func init() {
	// Register all schemas
	RegisterSchemaFactories([]SchemaFactory{
		indexTableSchema,
		nodeTableSchema,
		jobTableSchema,
		jobSummarySchema,
		jobVersionSchema,
		deploymentSchema,
		periodicLaunchTableSchema,
		evalTableSchema,
		allocTableSchema,
		vaultAccessorTableSchema,
		aclPolicyTableSchema,
		aclTokenTableSchema,
<<<<<<< HEAD
		sentinelPolicyTableSchema,
=======
	}...)
}

// stateStoreSchema is used to return the schema for the state store
func stateStoreSchema() *memdb.DBSchema {
	// Create the root DB schema
	db := &memdb.DBSchema{
		Tables: make(map[string]*memdb.TableSchema),
>>>>>>> 90f75443
	}

	// Add each of the tables
	for _, schemaFn := range GetFactories() {
		schema := schemaFn()
		if _, ok := db.Tables[schema.Name]; ok {
			panic(fmt.Sprintf("duplicate table name: %s", schema.Name))
		}
		db.Tables[schema.Name] = schema
	}
	return db
}

// indexTableSchema is used for
func indexTableSchema() *memdb.TableSchema {
	return &memdb.TableSchema{
		Name: "index",
		Indexes: map[string]*memdb.IndexSchema{
			"id": &memdb.IndexSchema{
				Name:         "id",
				AllowMissing: false,
				Unique:       true,
				Indexer: &memdb.StringFieldIndex{
					Field:     "Key",
					Lowercase: true,
				},
			},
		},
	}
}

// nodeTableSchema returns the MemDB schema for the nodes table.
// This table is used to store all the client nodes that are registered.
func nodeTableSchema() *memdb.TableSchema {
	return &memdb.TableSchema{
		Name: "nodes",
		Indexes: map[string]*memdb.IndexSchema{
			// Primary index is used for node management
			// and simple direct lookup. ID is required to be
			// unique.
			"id": &memdb.IndexSchema{
				Name:         "id",
				AllowMissing: false,
				Unique:       true,
				Indexer: &memdb.UUIDFieldIndex{
					Field: "ID",
				},
			},
		},
	}
}

// jobTableSchema returns the MemDB schema for the jobs table.
// This table is used to store all the jobs that have been submitted.
func jobTableSchema() *memdb.TableSchema {
	return &memdb.TableSchema{
		Name: "jobs",
		Indexes: map[string]*memdb.IndexSchema{
			// Primary index is used for job management
			// and simple direct lookup. ID is required to be
			// unique within a namespace.
			"id": &memdb.IndexSchema{
				Name:         "id",
				AllowMissing: false,
				Unique:       true,

				// Use a compound index so the tuple of (Namespace, ID) is
				// uniquely identifying
				Indexer: &memdb.CompoundIndex{
					Indexes: []memdb.Indexer{
						&memdb.StringFieldIndex{
							Field: "Namespace",
						},

						&memdb.StringFieldIndex{
							Field: "ID",
						},
					},
				},
			},
			"type": &memdb.IndexSchema{
				Name:         "type",
				AllowMissing: false,
				Unique:       false,
				Indexer: &memdb.StringFieldIndex{
					Field:     "Type",
					Lowercase: false,
				},
			},
			"gc": &memdb.IndexSchema{
				Name:         "gc",
				AllowMissing: false,
				Unique:       false,
				Indexer: &memdb.ConditionalIndex{
					Conditional: jobIsGCable,
				},
			},
			"periodic": &memdb.IndexSchema{
				Name:         "periodic",
				AllowMissing: false,
				Unique:       false,
				Indexer: &memdb.ConditionalIndex{
					Conditional: jobIsPeriodic,
				},
			},
		},
	}
}

// jobSummarySchema returns the memdb schema for the job summary table
func jobSummarySchema() *memdb.TableSchema {
	return &memdb.TableSchema{
		Name: "job_summary",
		Indexes: map[string]*memdb.IndexSchema{
			"id": &memdb.IndexSchema{
				Name:         "id",
				AllowMissing: false,
				Unique:       true,

				// Use a compound index so the tuple of (Namespace, JobID) is
				// uniquely identifying
				Indexer: &memdb.CompoundIndex{
					Indexes: []memdb.Indexer{
						&memdb.StringFieldIndex{
							Field: "Namespace",
						},

						&memdb.StringFieldIndex{
							Field: "JobID",
						},
					},
				},
			},
		},
	}
}

// jobVersionSchema returns the memdb schema for the job version table which
// keeps a historical view of job versions.
func jobVersionSchema() *memdb.TableSchema {
	return &memdb.TableSchema{
		Name: "job_version",
		Indexes: map[string]*memdb.IndexSchema{
			"id": &memdb.IndexSchema{
				Name:         "id",
				AllowMissing: false,
				Unique:       true,

				// Use a compound index so the tuple of (Namespace, ID, Version) is
				// uniquely identifying
				Indexer: &memdb.CompoundIndex{
					Indexes: []memdb.Indexer{
						&memdb.StringFieldIndex{
							Field: "Namespace",
						},

						&memdb.StringFieldIndex{
							Field:     "ID",
							Lowercase: true,
						},

						&memdb.UintFieldIndex{
							Field: "Version",
						},
					},
				},
			},
		},
	}
}

// jobIsGCable satisfies the ConditionalIndexFunc interface and creates an index
// on whether a job is eligible for garbage collection.
func jobIsGCable(obj interface{}) (bool, error) {
	j, ok := obj.(*structs.Job)
	if !ok {
		return false, fmt.Errorf("Unexpected type: %v", obj)
	}

	// If the job is periodic or parameterized it is only garbage collectable if
	// it is stopped.
	periodic := j.Periodic != nil && j.Periodic.Enabled
	parameterized := j.IsParameterized()
	if periodic || parameterized {
		return j.Stop, nil
	}

	// If the job isn't dead it isn't eligible
	if j.Status != structs.JobStatusDead {
		return false, nil
	}

	// Any job that is stopped is eligible for garbage collection
	if j.Stop {
		return true, nil
	}

	// Otherwise, only batch jobs are eligible because they complete on their
	// own without a user stopping them.
	if j.Type != structs.JobTypeBatch {
		return false, nil
	}

	return true, nil
}

// jobIsPeriodic satisfies the ConditionalIndexFunc interface and creates an index
// on whether a job is periodic.
func jobIsPeriodic(obj interface{}) (bool, error) {
	j, ok := obj.(*structs.Job)
	if !ok {
		return false, fmt.Errorf("Unexpected type: %v", obj)
	}

	if j.Periodic != nil && j.Periodic.Enabled == true {
		return true, nil
	}

	return false, nil
}

// deploymentSchema returns the MemDB schema tracking a job's deployments
func deploymentSchema() *memdb.TableSchema {
	return &memdb.TableSchema{
		Name: "deployment",
		Indexes: map[string]*memdb.IndexSchema{
			"id": &memdb.IndexSchema{
				Name:         "id",
				AllowMissing: false,
				Unique:       true,
				Indexer: &memdb.UUIDFieldIndex{
					Field: "ID",
				},
			},

			"namespace": &memdb.IndexSchema{
				Name:         "namespace",
				AllowMissing: false,
				Unique:       false,
				Indexer: &memdb.StringFieldIndex{
					Field: "Namespace",
				},
			},

			// Job index is used to lookup deployments by job
			"job": &memdb.IndexSchema{
				Name:         "job",
				AllowMissing: false,
				Unique:       false,

				// Use a compound index so the tuple of (Namespace, JobID) is
				// uniquely identifying
				Indexer: &memdb.CompoundIndex{
					Indexes: []memdb.Indexer{
						&memdb.StringFieldIndex{
							Field: "Namespace",
						},

						&memdb.StringFieldIndex{
							Field: "JobID",
						},
					},
				},
			},
		},
	}
}

// periodicLaunchTableSchema returns the MemDB schema tracking the most recent
// launch time for a perioidic job.
func periodicLaunchTableSchema() *memdb.TableSchema {
	return &memdb.TableSchema{
		Name: "periodic_launch",
		Indexes: map[string]*memdb.IndexSchema{
			// Primary index is used for job management
			// and simple direct lookup. ID is required to be
			// unique.
			"id": &memdb.IndexSchema{
				Name:         "id",
				AllowMissing: false,
				Unique:       true,

				// Use a compound index so the tuple of (Namespace, JobID) is
				// uniquely identifying
				Indexer: &memdb.CompoundIndex{
					Indexes: []memdb.Indexer{
						&memdb.StringFieldIndex{
							Field: "Namespace",
						},

						&memdb.StringFieldIndex{
							Field: "ID",
						},
					},
				},
			},
		},
	}
}

// evalTableSchema returns the MemDB schema for the eval table.
// This table is used to store all the evaluations that are pending
// or recently completed.
func evalTableSchema() *memdb.TableSchema {
	return &memdb.TableSchema{
		Name: "evals",
		Indexes: map[string]*memdb.IndexSchema{
			// Primary index is used for direct lookup.
			"id": &memdb.IndexSchema{
				Name:         "id",
				AllowMissing: false,
				Unique:       true,
				Indexer: &memdb.UUIDFieldIndex{
					Field: "ID",
				},
			},

			"namespace": &memdb.IndexSchema{
				Name:         "namespace",
				AllowMissing: false,
				Unique:       false,
				Indexer: &memdb.StringFieldIndex{
					Field: "Namespace",
				},
			},

			// Job index is used to lookup allocations by job
			"job": &memdb.IndexSchema{
				Name:         "job",
				AllowMissing: false,
				Unique:       false,
				Indexer: &memdb.CompoundIndex{
					Indexes: []memdb.Indexer{
						&memdb.StringFieldIndex{
							Field: "Namespace",
						},

						&memdb.StringFieldIndex{
							Field:     "JobID",
							Lowercase: true,
						},

						&memdb.StringFieldIndex{
							Field:     "Status",
							Lowercase: true,
						},
					},
				},
			},
		},
	}
}

// allocTableSchema returns the MemDB schema for the allocation table.
// This table is used to store all the task allocations between task groups
// and nodes.
func allocTableSchema() *memdb.TableSchema {
	return &memdb.TableSchema{
		Name: "allocs",
		Indexes: map[string]*memdb.IndexSchema{
			// Primary index is a UUID
			"id": &memdb.IndexSchema{
				Name:         "id",
				AllowMissing: false,
				Unique:       true,
				Indexer: &memdb.UUIDFieldIndex{
					Field: "ID",
				},
			},

			"namespace": &memdb.IndexSchema{
				Name:         "namespace",
				AllowMissing: false,
				Unique:       false,
				Indexer: &memdb.StringFieldIndex{
					Field: "Namespace",
				},
			},

			// Node index is used to lookup allocations by node
			"node": &memdb.IndexSchema{
				Name:         "node",
				AllowMissing: true, // Missing is allow for failed allocations
				Unique:       false,
				Indexer: &memdb.CompoundIndex{
					Indexes: []memdb.Indexer{
						&memdb.StringFieldIndex{
							Field:     "NodeID",
							Lowercase: true,
						},

						// Conditional indexer on if allocation is terminal
						&memdb.ConditionalIndex{
							Conditional: func(obj interface{}) (bool, error) {
								// Cast to allocation
								alloc, ok := obj.(*structs.Allocation)
								if !ok {
									return false, fmt.Errorf("wrong type, got %t should be Allocation", obj)
								}

								// Check if the allocation is terminal
								return alloc.TerminalStatus(), nil
							},
						},
					},
				},
			},

			// Job index is used to lookup allocations by job
			"job": &memdb.IndexSchema{
				Name:         "job",
				AllowMissing: false,
				Unique:       false,

				Indexer: &memdb.CompoundIndex{
					Indexes: []memdb.Indexer{
						&memdb.StringFieldIndex{
							Field: "Namespace",
						},

						&memdb.StringFieldIndex{
							Field: "JobID",
						},
					},
				},
			},

			// Eval index is used to lookup allocations by eval
			"eval": &memdb.IndexSchema{
				Name:         "eval",
				AllowMissing: false,
				Unique:       false,
				Indexer: &memdb.UUIDFieldIndex{
					Field: "EvalID",
				},
			},

			// Deployment index is used to lookup allocations by deployment
			"deployment": &memdb.IndexSchema{
				Name:         "deployment",
				AllowMissing: true,
				Unique:       false,
				Indexer: &memdb.UUIDFieldIndex{
					Field: "DeploymentID",
				},
			},
		},
	}
}

// vaultAccessorTableSchema returns the MemDB schema for the Vault Accessor
// Table. This table tracks Vault accessors for tokens created on behalf of
// allocations required Vault tokens.
func vaultAccessorTableSchema() *memdb.TableSchema {
	return &memdb.TableSchema{
		Name: "vault_accessors",
		Indexes: map[string]*memdb.IndexSchema{
			// The primary index is the accessor id
			"id": &memdb.IndexSchema{
				Name:         "id",
				AllowMissing: false,
				Unique:       true,
				Indexer: &memdb.StringFieldIndex{
					Field: "Accessor",
				},
			},

			"alloc_id": &memdb.IndexSchema{
				Name:         "alloc_id",
				AllowMissing: false,
				Unique:       false,
				Indexer: &memdb.StringFieldIndex{
					Field: "AllocID",
				},
			},

			"node_id": &memdb.IndexSchema{
				Name:         "node_id",
				AllowMissing: false,
				Unique:       false,
				Indexer: &memdb.StringFieldIndex{
					Field: "NodeID",
				},
			},
		},
	}
}

// aclPolicyTableSchema returns the MemDB schema for the policy table.
// This table is used to store the policies which are refrenced by tokens
func aclPolicyTableSchema() *memdb.TableSchema {
	return &memdb.TableSchema{
		Name: "acl_policy",
		Indexes: map[string]*memdb.IndexSchema{
			"id": &memdb.IndexSchema{
				Name:         "id",
				AllowMissing: false,
				Unique:       true,
				Indexer: &memdb.StringFieldIndex{
					Field: "Name",
				},
			},
		},
	}
}

// aclTokenTableSchema returns the MemDB schema for the tokens table.
// This table is used to store the bearer tokens which are used to authenticate
func aclTokenTableSchema() *memdb.TableSchema {
	return &memdb.TableSchema{
		Name: "acl_token",
		Indexes: map[string]*memdb.IndexSchema{
			"id": &memdb.IndexSchema{
				Name:         "id",
				AllowMissing: false,
				Unique:       true,
				Indexer: &memdb.UUIDFieldIndex{
					Field: "AccessorID",
				},
			},
			"secret": &memdb.IndexSchema{
				Name:         "secret",
				AllowMissing: false,
				Unique:       true,
				Indexer: &memdb.UUIDFieldIndex{
					Field: "SecretID",
				},
			},
			"global": &memdb.IndexSchema{
				Name:         "global",
				AllowMissing: false,
				Unique:       false,
				Indexer: &memdb.FieldSetIndex{
					Field: "Global",
				},
			},
		},
	}
}

// sentinelPolicyTableSchema turns the MemDB schema for the sentinel policy table.
// This table is used to store the policies which are enforced.
func sentinelPolicyTableSchema() *memdb.TableSchema {
	return &memdb.TableSchema{
		Name: "sentinel_policy",
		Indexes: map[string]*memdb.IndexSchema{
			"id": &memdb.IndexSchema{
				Name:         "id",
				AllowMissing: false,
				Unique:       true,
				Indexer: &memdb.StringFieldIndex{
					Field: "Name",
				},
			},
			"scope": &memdb.IndexSchema{
				Name:         "scope",
				AllowMissing: false,
				Unique:       false,
				Indexer: &memdb.StringFieldIndex{
					Field: "Scope",
				},
			},
		},
	}
}<|MERGE_RESOLUTION|>--- conflicted
+++ resolved
@@ -43,9 +43,7 @@
 		vaultAccessorTableSchema,
 		aclPolicyTableSchema,
 		aclTokenTableSchema,
-<<<<<<< HEAD
 		sentinelPolicyTableSchema,
-=======
 	}...)
 }
 
@@ -54,7 +52,6 @@
 	// Create the root DB schema
 	db := &memdb.DBSchema{
 		Tables: make(map[string]*memdb.TableSchema),
->>>>>>> 90f75443
 	}
 
 	// Add each of the tables
